// Copyright 2016 Twitter. All rights reserved.
//
// Licensed under the Apache License, Version 2.0 (the "License");
// you may not use this file except in compliance with the License.
// You may obtain a copy of the License at
//
//    http://www.apache.org/licenses/LICENSE-2.0
//
// Unless required by applicable law or agreed to in writing, software
// distributed under the License is distributed on an "AS IS" BASIS,
// WITHOUT WARRANTIES OR CONDITIONS OF ANY KIND, either express or implied.
// See the License for the specific language governing permissions and
// limitations under the License.

package com.twitter.heron.spi.common;

import com.twitter.heron.common.basics.ByteAmount;
import com.twitter.heron.common.basics.DryRunFormatType;
import com.twitter.heron.common.basics.PackageType;

public class Context {

  protected Context() {
  }

  public static String cluster(Config cfg) {
    return cfg.getStringValue(Key.CLUSTER);
  }

  public static String role(Config cfg) {
    return cfg.getStringValue(Key.ROLE);
  }

  public static String environ(Config cfg) {
    return cfg.getStringValue(Key.ENVIRON);
  }

  public static Boolean dryRun(Config cfg) {
    return cfg.getBooleanValue(Key.DRY_RUN);
  }

  public static DryRunFormatType dryRunFormatType(Config cfg) {
    return cfg.getDryRunFormatType(Key.DRY_RUN_FORMAT_TYPE);
  }

  public static Boolean verbose(Config cfg) {
    return cfg.getBooleanValue(Key.VERBOSE);
  }

  public static String buildVersion(Config cfg) {
    return cfg.getStringValue(Key.BUILD_VERSION);
  }

  public static String buildTime(Config cfg) {
    return cfg.getStringValue(Key.BUILD_TIME);
  }

  public static Long buildTimeStamp(Config cfg) {
    return cfg.getLongValue(Key.BUILD_TIMESTAMP);
  }

  public static String buildHost(Config cfg) {
    return cfg.getStringValue(Key.BUILD_HOST);
  }

  public static String buildUser(Config cfg) {
    return cfg.getStringValue(Key.BUILD_USER);
  }

  public static String topologyName(Config cfg) {
    return cfg.getStringValue(Key.TOPOLOGY_NAME);
  }

  public static int topologyContainerId(Config cfg) {
    return cfg.getIntegerValue(Key.TOPOLOGY_CONTAINER_ID);
  }

  public static String uploaderClass(Config cfg) {
    return cfg.getStringValue(Key.UPLOADER_CLASS);
  }

  public static String launcherClass(Config cfg) {
    return cfg.getStringValue(Key.LAUNCHER_CLASS);
  }

  public static String schedulerClass(Config cfg) {
    return cfg.getStringValue(Key.SCHEDULER_CLASS);
  }

  public static String packingClass(Config cfg) {
    return cfg.getStringValue(Key.PACKING_CLASS);
  }

  public static String repackingClass(Config cfg) {
    return cfg.getStringValue(Key.REPACKING_CLASS);
  }

  public static String stateManagerClass(Config cfg) {
    return cfg.getStringValue(Key.STATE_MANAGER_CLASS);
  }

  public static Boolean schedulerService(Config cfg) {
    return cfg.getBooleanValue(Key.SCHEDULER_IS_SERVICE);
  }

  public static String clusterFile(Config cfg) {
    return cfg.getStringValue(Key.CLUSTER_YAML);
  }

  public static String clientFile(Config cfg) {
    return cfg.getStringValue(Key.CLIENT_YAML);
  }

  public static String metricsSinksFile(Config cfg) {
    return cfg.getStringValue(Key.METRICS_YAML);
  }

  public static String packingFile(Config cfg) {
    return cfg.getStringValue(Key.PACKING_YAML);
  }

  public static String schedulerFile(Config cfg) {
    return cfg.getStringValue(Key.SCHEDULER_YAML);
  }

  public static String stateManagerFile(Config cfg) {
    return cfg.getStringValue(Key.STATEMGR_YAML);
  }

  public static String systemFile(Config cfg) {
    return cfg.getStringValue(Key.SYSTEM_YAML);
  }

  public static String uploaderFile(Config cfg) {
    return cfg.getStringValue(Key.UPLOADER_YAML);
  }

  public static String schedulerJar(Config cfg) {
    return cfg.getStringValue(Key.SCHEDULER_JAR);
  }

  public static String schedulerProxyConnectionString(Config cfg) {
    return cfg.getStringValue(Key.SCHEDULER_PROXY_CONNECTION_STRING);
  }

  public static String schedulerProxyConnectionType(Config cfg) {
    return cfg.getStringValue(Key.SCHEDULER_PROXY_CONNECTION_TYPE);
  }

  public static String stateManagerConnectionString(Config cfg) {
    return cfg.getStringValue(Key.STATEMGR_CONNECTION_STRING);
  }

  public static String stateManagerRootPath(Config cfg) {
    return cfg.getStringValue(Key.STATEMGR_ROOT_PATH);
  }

  public static String corePackageUri(Config cfg) {
    return cfg.getStringValue(Key.CORE_PACKAGE_URI);
  }

  public static String systemConfigFile(Config cfg) {
    return cfg.getStringValue(Key.SYSTEM_YAML);
  }

  public static String topologyDefinitionFile(Config cfg) {
    return cfg.getStringValue(Key.TOPOLOGY_DEFINITION_FILE);
  }

  public static String topologyBinaryFile(Config cfg) {
    return cfg.getStringValue(Key.TOPOLOGY_BINARY_FILE);
  }

  public static String topologyPackageFile(Config cfg) {
    return cfg.getStringValue(Key.TOPOLOGY_PACKAGE_FILE);
  }

  public static PackageType topologyPackageType(Config cfg) {
    return cfg.getPackageType(Key.TOPOLOGY_PACKAGE_TYPE);
  }

  public static ByteAmount stmgrRam(Config cfg) {
    return cfg.getByteAmountValue(Key.STMGR_RAM);
  }

  public static ByteAmount instanceRam(Config cfg) {
    return cfg.getByteAmountValue(Key.INSTANCE_RAM);
  }

  public static Double instanceCpu(Config cfg) {
    return cfg.getDoubleValue(Key.INSTANCE_CPU);
  }

  public static ByteAmount instanceDisk(Config cfg) {
    return cfg.getByteAmountValue(Key.INSTANCE_DISK);
  }

  public static String heronHome(Config cfg) {
    return cfg.getStringValue(Key.HERON_HOME);
  }

  public static String heronBin(Config cfg) {
    return cfg.getStringValue(Key.HERON_BIN);
  }

  public static String heronConf(Config cfg) {
    return cfg.getStringValue(Key.HERON_CONF);
  }

  public static String heronLib(Config cfg) {
    return cfg.getStringValue(Key.HERON_LIB);
  }

  public static String heronDist(Config cfg) {
    return cfg.getStringValue(Key.HERON_DIST);
  }

  public static String heronEtc(Config cfg) {
    return cfg.getStringValue(Key.HERON_ETC);
  }

  public static String instanceClassPath(Config cfg) {
    return cfg.getStringValue(Key.INSTANCE_CLASSPATH);
  }

  public static String metricsManagerClassPath(Config cfg) {
    return cfg.getStringValue(Key.METRICSMGR_CLASSPATH);
  }

  public static String packingClassPath(Config cfg) {
    return cfg.getStringValue(Key.PACKING_CLASSPATH);
  }

  public static String schedulerClassPath(Config cfg) {
    return cfg.getStringValue(Key.SCHEDULER_CLASSPATH);
  }

  public static String stateManagerClassPath(Config cfg) {
    return cfg.getStringValue(Key.STATEMGR_CLASSPATH);
  }

  public static String uploaderClassPath(Config cfg) {
    return cfg.getStringValue(Key.UPLOADER_CLASSPATH);
  }

  public static String javaHome(Config cfg) {
    return cfg.getStringValue(Key.JAVA_HOME);
  }

<<<<<<< HEAD
  public static String heronSandboxHome(Config cfg) {
    return cfg.getStringValue(Key.HERON_SANDBOX_HOME);
  }

  public static String heronSandboxBin(Config cfg) {
    return cfg.getStringValue(Key.HERON_SANDBOX_BIN);
  }

  public static String heronSandboxConf(Config cfg) {
    return cfg.getStringValue(Key.HERON_SANDBOX_CONF);
  }

  public static final String heronSandboxLib(Config cfg) {
    return cfg.getStringValue(Key.HERON_SANDBOX_LIB);
  }

  public static final String javaSandboxHome(Config cfg) {
    return cfg.getStringValue(Key.HERON_SANDBOX_JAVA_HOME);
  }

  public static String clusterSandboxFile(Config cfg) {
    return cfg.getStringValue(Key.SANDBOX_CLUSTER_YAML);
  }

  public static String metricsSinksSandboxFile(Config cfg) {
    return cfg.getStringValue(Key.SANDBOX_METRICS_YAML);
  }

  public static String packingSandboxFile(Config cfg) {
    return cfg.getStringValue(Key.SANDBOX_PACKING_YAML);
  }

  public static String overrideSandboxFile(Config cfg) {
    return cfg.getStringValue(Key.SANDBOX_OVERRIDE_YAML);
  }

  public static String schedulerSandboxFile(Config cfg) {
    return cfg.getStringValue(Key.SANDBOX_SCHEDULER_YAML);
  }

  public static String stateManagerSandboxFile(Config cfg) {
    return cfg.getStringValue(Key.SANDBOX_STATEMGR_YAML);
  }

  public static String systemConfigSandboxFile(Config cfg) {
    return cfg.getStringValue(Key.SANDBOX_SYSTEM_YAML);
  }

  public static String uploaderSandboxFile(Config cfg) {
    return cfg.getStringValue(Key.SANDBOX_UPLOADER_YAML);
  }

  public static String executorSandboxBinary(Config cfg) {
    return cfg.getStringValue(Key.SANDBOX_EXECUTOR_BINARY);
  }

  public static String stmgrSandboxBinary(Config cfg) {
    return cfg.getStringValue(Key.SANDBOX_STMGR_BINARY);
  }

  public static String tmasterSandboxBinary(Config cfg) {
    return cfg.getStringValue(Key.SANDBOX_TMASTER_BINARY);
  }

  public static String shellSandboxBinary(Config cfg) {
    return cfg.getStringValue(Key.SANDBOX_SHELL_BINARY);
  }

  public static final String pythonInstanceSandboxBinary(Config cfg) {
    return cfg.getStringValue(Key.SANDBOX_PYTHON_INSTANCE_BINARY);
  }

  public static final String metricsCacheManagerSandboxClassPath(Config cfg) {
    return cfg.getStringValue(Key.SANDBOX_METRICSCACHEMGR_CLASSPATH);
  }

  public static String schedulerSandboxJar(Config cfg) {
    return cfg.getStringValue(Key.SANDBOX_SCHEDULER_JAR);
=======
  public static String clusterJavaHome(Config cfg) {
    return cfg.getStringValue(Key.HERON_CLUSTER_JAVA_HOME);
>>>>>>> 7130cd4f
  }

  public static String overrideFile(Config cfg) {
    return cfg.getStringValue(Key.OVERRIDE_YAML);
  }

  public static String executorBinary(Config cfg) {
    return cfg.getStringValue(Key.EXECUTOR_BINARY);
  }

  public static String stmgrBinary(Config cfg) {
    return cfg.getStringValue(Key.STMGR_BINARY);
  }

  public static String tmasterBinary(Config cfg) {
    return cfg.getStringValue(Key.TMASTER_BINARY);
  }

  public static String shellBinary(Config cfg) {
    return cfg.getStringValue(Key.SHELL_BINARY);
  }

  public static String pythonInstanceBinary(Config cfg) {
    return cfg.getStringValue(Key.PYTHON_INSTANCE_BINARY);
  }
}<|MERGE_RESOLUTION|>--- conflicted
+++ resolved
@@ -227,6 +227,10 @@
     return cfg.getStringValue(Key.METRICSMGR_CLASSPATH);
   }
 
+  public static String metricsCacheManagerClassPath(Config cfg) {
+    return cfg.getStringValue(Key.METRICSCACHEMGR_CLASSPATH);
+  }
+
   public static String packingClassPath(Config cfg) {
     return cfg.getStringValue(Key.PACKING_CLASSPATH);
   }
@@ -247,89 +251,8 @@
     return cfg.getStringValue(Key.JAVA_HOME);
   }
 
-<<<<<<< HEAD
-  public static String heronSandboxHome(Config cfg) {
-    return cfg.getStringValue(Key.HERON_SANDBOX_HOME);
-  }
-
-  public static String heronSandboxBin(Config cfg) {
-    return cfg.getStringValue(Key.HERON_SANDBOX_BIN);
-  }
-
-  public static String heronSandboxConf(Config cfg) {
-    return cfg.getStringValue(Key.HERON_SANDBOX_CONF);
-  }
-
-  public static final String heronSandboxLib(Config cfg) {
-    return cfg.getStringValue(Key.HERON_SANDBOX_LIB);
-  }
-
-  public static final String javaSandboxHome(Config cfg) {
-    return cfg.getStringValue(Key.HERON_SANDBOX_JAVA_HOME);
-  }
-
-  public static String clusterSandboxFile(Config cfg) {
-    return cfg.getStringValue(Key.SANDBOX_CLUSTER_YAML);
-  }
-
-  public static String metricsSinksSandboxFile(Config cfg) {
-    return cfg.getStringValue(Key.SANDBOX_METRICS_YAML);
-  }
-
-  public static String packingSandboxFile(Config cfg) {
-    return cfg.getStringValue(Key.SANDBOX_PACKING_YAML);
-  }
-
-  public static String overrideSandboxFile(Config cfg) {
-    return cfg.getStringValue(Key.SANDBOX_OVERRIDE_YAML);
-  }
-
-  public static String schedulerSandboxFile(Config cfg) {
-    return cfg.getStringValue(Key.SANDBOX_SCHEDULER_YAML);
-  }
-
-  public static String stateManagerSandboxFile(Config cfg) {
-    return cfg.getStringValue(Key.SANDBOX_STATEMGR_YAML);
-  }
-
-  public static String systemConfigSandboxFile(Config cfg) {
-    return cfg.getStringValue(Key.SANDBOX_SYSTEM_YAML);
-  }
-
-  public static String uploaderSandboxFile(Config cfg) {
-    return cfg.getStringValue(Key.SANDBOX_UPLOADER_YAML);
-  }
-
-  public static String executorSandboxBinary(Config cfg) {
-    return cfg.getStringValue(Key.SANDBOX_EXECUTOR_BINARY);
-  }
-
-  public static String stmgrSandboxBinary(Config cfg) {
-    return cfg.getStringValue(Key.SANDBOX_STMGR_BINARY);
-  }
-
-  public static String tmasterSandboxBinary(Config cfg) {
-    return cfg.getStringValue(Key.SANDBOX_TMASTER_BINARY);
-  }
-
-  public static String shellSandboxBinary(Config cfg) {
-    return cfg.getStringValue(Key.SANDBOX_SHELL_BINARY);
-  }
-
-  public static final String pythonInstanceSandboxBinary(Config cfg) {
-    return cfg.getStringValue(Key.SANDBOX_PYTHON_INSTANCE_BINARY);
-  }
-
-  public static final String metricsCacheManagerSandboxClassPath(Config cfg) {
-    return cfg.getStringValue(Key.SANDBOX_METRICSCACHEMGR_CLASSPATH);
-  }
-
-  public static String schedulerSandboxJar(Config cfg) {
-    return cfg.getStringValue(Key.SANDBOX_SCHEDULER_JAR);
-=======
   public static String clusterJavaHome(Config cfg) {
     return cfg.getStringValue(Key.HERON_CLUSTER_JAVA_HOME);
->>>>>>> 7130cd4f
   }
 
   public static String overrideFile(Config cfg) {
