// Copyright 2016 Twitter. All rights reserved.
//
// Licensed under the Apache License, Version 2.0 (the "License");
// you may not use this file except in compliance with the License.
// You may obtain a copy of the License at
//
//    http://www.apache.org/licenses/LICENSE-2.0
//
// Unless required by applicable law or agreed to in writing, software
// distributed under the License is distributed on an "AS IS" BASIS,
// WITHOUT WARRANTIES OR CONDITIONS OF ANY KIND, either express or implied.
// See the License for the specific language governing permissions and
// limitations under the License.

package com.twitter.heron.uploader.s3;

import java.io.File;
import java.net.URI;
import java.net.URISyntaxException;
import java.net.URL;
import java.util.ArrayList;
import java.util.Arrays;
import java.util.List;
import java.util.logging.Level;
import java.util.logging.Logger;


import com.amazonaws.ClientConfiguration;
import com.amazonaws.Protocol;
import com.amazonaws.SdkClientException;

import com.amazonaws.auth.AWSStaticCredentialsProvider;
import com.amazonaws.auth.BasicAWSCredentials;
import com.amazonaws.auth.profile.ProfileCredentialsProvider;
import com.amazonaws.services.s3.AmazonS3;
import com.amazonaws.services.s3.AmazonS3ClientBuilder;

import com.google.common.base.Strings;

import com.twitter.heron.spi.common.Config;
import com.twitter.heron.spi.common.Context;
import com.twitter.heron.spi.uploader.IUploader;
import com.twitter.heron.spi.uploader.UploaderException;

/**
 * Provides a basic uploader class for uploading topology packages to s3.
 * <p>
 * By default this uploader will write topology packages to s3://&lt;bucket&gt;/&lt;topologyName&gt;/topology.tar.gz
 * trying to obtain credentials using the default credential provider chain. The package destination serves as known
 * location which can be used to download the topology package in order to run the topology.
 * <p>
 * This class also handles the undo action by copying any existing topology.tar.gz package found in the folder to
 * previous_topology.tar.gz. In the event that the deploy fails and the undo action is triggered the previous_topology.tar.gz
 * file will be renamed to topology.tar.gz effectively rolling back the live code. In the event that the deploy is successful
 * the previous_topology.tar.gz package will be deleted as it is no longer needed.
 * <p>
 * The config values for this uploader are:
 * heron.class.uploader (required) com.twitter.heron.uploader.s3.S3Uploader
 * heron.uploader.s3.bucket (required) The bucket that you have write access to where you want the topology packages to be stored
 * heron.uploader.s3.path_prefix (optional) Optional prefix for the path to the topology packages
 * heron.uploader.s3.access_key (optional) S3 access key that can be used to write to the bucket provided
 * heron.uploader.s3.secret_key (optional) S3 access secret that can be used to write to the bucket provided
 * heron.uploader.s3.aws_profile (optional) AWS profile to use
 */
public class S3Uploader implements IUploader {
  private static final Logger LOG = Logger.getLogger(S3Uploader.class.getName());

  private String bucket;
  protected AmazonS3 s3Client;
  private String remoteFilePath;

  // The path prefix will be prepended to the path inside the provided bucket.
  // For example if you set bucket=foo and path_prefix=some/sub/folder then you
  // can expect the final path in s3 to look like:
  // s3://foo/some/sub/folder/<topologyName>/topology.tar.gz
  private String pathPrefix;

  // Stores the path to the backup version of the topology in case the deploy fails and
  // it needs to be undone. This is the same as the existing path but prepended with `previous_`.
  // This serves as a simple backup incase we need to revert.
  private String previousVersionFilePath;

  private File packageFileHandler;

  @Override
  public void initialize(Config config) {
    bucket = S3Context.bucket(config);
    String accessKey = S3Context.accessKey(config);
    String accessSecret = S3Context.secretKey(config);
    String awsProfile = S3Context.awsProfile(config);
    String proxy = S3Context.proxyUri(config);
    String endpoint = S3Context.uri(config);
    String customRegion = S3Context.region(config);
    AmazonS3ClientBuilder builder = AmazonS3ClientBuilder.standard();

    if (Strings.isNullOrEmpty(bucket)) {
      throw new RuntimeException("Missing heron.uploader.s3.bucket config value");
    }

    // If an accessKey is specified, use it. Otherwise check if an aws profile
    // is specified. If neither was set just use the DefaultAWSCredentialsProviderChain
    // by not specifying a CredentialsProvider.
    if (!Strings.isNullOrEmpty(accessKey) || !Strings.isNullOrEmpty(accessSecret)) {

      if (!Strings.isNullOrEmpty(awsProfile)) {
        throw new RuntimeException("Please provide access_key/secret_key "
            + "or aws_profile, not both.");
      }

      if (Strings.isNullOrEmpty(accessKey)) {
        throw new RuntimeException("Missing heron.uploader.s3.access_key config value");
      }

      if (Strings.isNullOrEmpty(accessSecret)) {
        throw new RuntimeException("Missing heron.uploader.s3.secret_key config value");
      }
      builder.setCredentials(
              new AWSStaticCredentialsProvider(new BasicAWSCredentials(accessKey, accessSecret))
      );
    } else if (!Strings.isNullOrEmpty(awsProfile)) {
      builder.setCredentials(new ProfileCredentialsProvider(awsProfile));
    }

    if (!Strings.isNullOrEmpty(proxy)) {
      URI proxyUri;

      try  {
        proxyUri = new URI(proxy);
      } catch (URISyntaxException e) {
        throw new RuntimeException("Invalid heron.uploader.s3.proxy_uri config value: " + proxy, e);
      }

      ClientConfiguration clientCfg = new ClientConfiguration();
      clientCfg.withProtocol(Protocol.HTTPS)
              .withProxyHost(proxyUri.getHost())
              .withProxyPort(proxyUri.getPort());

      if (!Strings.isNullOrEmpty(proxyUri.getUserInfo())) {
        String[] info = proxyUri.getUserInfo().split(":", 2);
        clientCfg.setProxyUsername(info[0]);
        if (info.length > 1) {
          clientCfg.setProxyPassword(info[1]);
        }
      }

      builder.setClientConfiguration(clientCfg);
    }

    s3Client = builder.withRegion(customRegion)
            .withPathStyleAccessEnabled(true)
            .withChunkedEncodingDisabled(true)
            .withPayloadSigningEnabled(true)
            .build();

    if (!Strings.isNullOrEmpty(endpoint)) {
      s3Client.setEndpoint(endpoint);
    }

    final String topologyName = Context.topologyName(config);
    final String topologyPackageLocation = Context.topologyPackageFile(config);

    pathPrefix = S3Context.pathPrefix(config);
    packageFileHandler = new File(topologyPackageLocation);

    // The path the packaged topology will be uploaded to
    remoteFilePath = generateS3Path(pathPrefix, topologyName, packageFileHandler.getName());

    // Generate the location of the backup file incase we need to revert the deploy
    previousVersionFilePath = generateS3Path(pathPrefix, topologyName,
        "previous_" + packageFileHandler.getName());
  }

  @Override
  public URI uploadPackage() throws UploaderException {
    // Backup any existing files incase we need to undo this action
    if (s3Client.doesObjectExist(bucket, remoteFilePath)) {
      s3Client.copyObject(bucket, remoteFilePath, bucket, previousVersionFilePath);
    }

    // Attempt to write the topology package to s3
    try {
      s3Client.putObject(bucket, remoteFilePath, packageFileHandler);
    } catch (SdkClientException e) {
      throw new UploaderException(
          String.format("Error writing topology package to %s %s", bucket, remoteFilePath), e);
    }

    // Ask s3 for the url to the topology package we just uploaded
    final URL resourceUrl = s3Client.getUrl(bucket, remoteFilePath);
    LOG.log(Level.INFO, "Package URL: {0}", resourceUrl);

    // This will happen if the package does not actually exist in the place where we uploaded it to.
    if (resourceUrl == null) {
      throw new UploaderException(
          String.format("Resource not found for bucket %s and path %s", bucket, remoteFilePath));
    }

    try {
      return resourceUrl.toURI();
    } catch (URISyntaxException e) {
      throw new UploaderException(
          String.format("Could not convert URL %s to URI", resourceUrl, e));
    }
  }

  /**
   * Generate the path to a file in s3 given a prefix, topologyName, and filename
   *
   * @param pathPrefixParent designates any parent folders that should be prefixed to the resulting path
   * @param topologyName the name of the topology that we are uploaded
   * @param filename the name of the resulting file that is going to be uploaded
   * @return the full path of the package under the bucket. The bucket is not included in this path as it is a separate
   * argument that is passed to the putObject call in the s3 sdk.
   */
  private String generateS3Path(String pathPrefixParent, String topologyName, String filename) {
    List<String> pathParts = new ArrayList<>(Arrays.asList(pathPrefixParent.split("/")));
    pathParts.add(topologyName);
    pathParts.add(filename);

    return String.join("/", pathParts);
  }

  @Override
  public boolean undo() {
    // Check if there is a previous version. This will not be true on the first deploy.
    if (s3Client.doesObjectExist(bucket, previousVersionFilePath)) {
      try {
        // Restore the previous version of the topology
        s3Client.copyObject(bucket, previousVersionFilePath, bucket, remoteFilePath);
      } catch (SdkClientException e) {
        LOG.log(Level.SEVERE, "Reverting to previous topology version failed", e);
        return false;
      }
    }

    return true;
  }

  @Override
  public void close() {
    // Cleanup the backup file if it exists as its not needed anymore.
    // This will succeed whether the file exists or not.
<<<<<<< HEAD
    if (previousVersionFilePath != null) {
      s3Client.deleteObject(bucket, previousVersionFilePath);
    } else {
      LOG.log(Level.INFO, "Skipping cleanup of backup file. Previous version does not exist");
=======
    if (!Strings.isNullOrEmpty(previousVersionFilePath)) {
      s3Client.deleteObject(bucket, previousVersionFilePath);
>>>>>>> 94ca35cc
    }
  }
}<|MERGE_RESOLUTION|>--- conflicted
+++ resolved
@@ -240,15 +240,8 @@
   public void close() {
     // Cleanup the backup file if it exists as its not needed anymore.
     // This will succeed whether the file exists or not.
-<<<<<<< HEAD
-    if (previousVersionFilePath != null) {
-      s3Client.deleteObject(bucket, previousVersionFilePath);
-    } else {
-      LOG.log(Level.INFO, "Skipping cleanup of backup file. Previous version does not exist");
-=======
     if (!Strings.isNullOrEmpty(previousVersionFilePath)) {
       s3Client.deleteObject(bucket, previousVersionFilePath);
->>>>>>> 94ca35cc
     }
   }
 }